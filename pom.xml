--- conflicted
+++ resolved
@@ -64,11 +64,7 @@
     <properties>
         <revision>2.23</revision>
         <changelist>-SNAPSHOT</changelist>
-<<<<<<< HEAD
         <jenkins.version>2.145</jenkins.version>
-=======
-        <jenkins.version>2.121.1</jenkins.version>
->>>>>>> 3bf52a2c
         <java.level>8</java.level>
         <workflow-step-api-plugin.version>2.13</workflow-step-api-plugin.version>
         <workflow-support-plugin.version>2.21-beta-1</workflow-support-plugin.version>
