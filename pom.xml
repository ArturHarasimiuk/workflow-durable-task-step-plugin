--- conflicted
+++ resolved
@@ -28,11 +28,7 @@
     <parent>
         <groupId>org.jenkins-ci.plugins</groupId>
         <artifactId>plugin</artifactId>
-<<<<<<< HEAD
-        <version>3.15</version>
-=======
         <version>3.19</version>
->>>>>>> 12667ddc
         <relativePath />
     </parent>
     <groupId>org.jenkins-ci.plugins.workflow</groupId>
@@ -71,11 +67,7 @@
         <jenkins.version>2.121.1</jenkins.version>
         <java.level>8</java.level>
         <workflow-step-api-plugin.version>2.13</workflow-step-api-plugin.version>
-<<<<<<< HEAD
-        <workflow-support-plugin.version>2.19-rc265.3e5e4aeecfff</workflow-support-plugin.version> <!-- TODO https://github.com/jenkinsci/workflow-support-plugin/pull/15 -->
-=======
-        <workflow-support-plugin.version>2.20</workflow-support-plugin.version>
->>>>>>> 12667ddc
+        <workflow-support-plugin.version>2.21-rc617.27a34dc2c64c</workflow-support-plugin.version> <!-- TODO https://github.com/jenkinsci/workflow-support-plugin/pull/15 -->
     </properties>
     <dependencies>
         <dependency>
@@ -107,11 +99,7 @@
         <dependency>
             <groupId>org.jenkins-ci.plugins.workflow</groupId>
             <artifactId>workflow-job</artifactId>
-<<<<<<< HEAD
-            <version>2.22-rc311.5616213fbed0</version> <!-- TODO https://github.com/jenkinsci/workflow-job-plugin/pull/27 -->
-=======
-            <version>2.24</version>
->>>>>>> 12667ddc
+            <version>2.24-rc818.4c76b65cedd9</version> <!-- TODO https://github.com/jenkinsci/workflow-job-plugin/pull/27 -->
             <scope>test</scope>
         </dependency>
         <dependency>
