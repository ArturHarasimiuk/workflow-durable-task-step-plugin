--- conflicted
+++ resolved
@@ -143,11 +143,7 @@
      * Represents one task that is believed to still be running.
      */
     @SuppressFBWarnings(value="SE_TRANSIENT_FIELD_NOT_RESTORED", justification="recurrencePeriod is set in onResume, not deserialization")
-<<<<<<< HEAD
-    public static final class Execution extends AbstractStepExecutionImpl implements Runnable, ExecutionRemotable {
-=======
-    static final class Execution extends StepExecution implements Runnable {
->>>>>>> e22bd071
+    static final class Execution extends StepExecution implements Runnable, ExecutionRemotable {
 
         private static final long MIN_RECURRENCE_PERIOD = 250; // ¼s
         private static final long MAX_RECURRENCE_PERIOD = 15000; // 15s
@@ -185,7 +181,7 @@
             controller = durableTask.launch(context.get(EnvVars.class), ws, context.get(Launcher.class), context.get(TaskListener.class));
             this.remote = ws.getRemote();
             try {
-                controller.watch(ws, new HandlerImpl(this, ws, listener));
+                controller.watch(ws, new HandlerImpl(this, ws, context.get(TaskListener.class)));
                 watching = true;
             } catch (UnsupportedOperationException x) {
                 LOGGER.log(Level.WARNING, null, x);
@@ -236,23 +232,7 @@
             return ws;
         }
 
-<<<<<<< HEAD
         private @Nonnull TaskListener listener() {
-            TaskListener l = listener;
-            if (l == null) {
-                StepContext context = getContext();
-                try {
-                    l = context.get(TaskListener.class);
-                    if (l != null) {
-                        LOGGER.log(Level.WARNING, "JENKINS-34021: DurableTaskStep.Execution.listener not restored in {0}", context);
-                    } else {
-                        LOGGER.log(Level.WARNING, "JENKINS-34021: TaskListener not even available upon request in {0}", context);
-                        l = new LogTaskListener(LOGGER, Level.FINE);
-                    }
-                } catch (Exception x) {
-                    LOGGER.log(Level.WARNING, "JENKINS-34021: could not get TaskListener in " + context, x);
-=======
-        private @Nonnull PrintStream logger() {
             TaskListener l;
             StepContext context = getContext();
             try {
@@ -261,7 +241,6 @@
                     LOGGER.log(Level.FINEST, "JENKINS-34021: DurableTaskStep.Execution.listener present in {0}", context);
                 } else {
                     LOGGER.log(Level.WARNING, "JENKINS-34021: TaskListener not available upon request in {0}", context);
->>>>>>> e22bd071
                     l = new LogTaskListener(LOGGER, Level.FINE);
                 }
             } catch (Exception x) {
@@ -285,28 +264,20 @@
             if (workspace != null) {
                 listener().getLogger().println("Sending interrupt signal to process");
                 LOGGER.log(Level.FINE, "stopping process", cause);
-<<<<<<< HEAD
-                controller.stop(workspace, launcher);
-                // TODO give it say 10s to exit cleanly and then exit regardless
-            } else {
-                listener().getLogger().println("Could not connect to " + node + " to send interrupt signal to process");
-                // TODO perhaps should exit now
-=======
                 controller.stop(workspace, launcher());
                 stopTask = Timer.get().schedule(new Runnable() {
                     @Override public void run() {
                         stopTask = null;
                         if (recurrencePeriod > 0) {
                             recurrencePeriod = 0;
-                            logger().println("After 10s process did not stop");
+                            listener().getLogger().println("After 10s process did not stop");
                             getContext().onFailure(cause);
                         }
                     }
                 }, 10, TimeUnit.SECONDS);
             } else {
-                logger().println("Could not connect to " + node + " to send interrupt signal to process");
+                listener().getLogger().println("Could not connect to " + node + " to send interrupt signal to process");
                 getContext().onFailure(cause);
->>>>>>> e22bd071
             }
         }
 
@@ -363,78 +334,46 @@
                 return; // slave not yet ready, wait for another day
             }
             try {
-<<<<<<< HEAD
-                if (watching) {
-                    Integer exitCode = controller.exitStatus(workspace, launcher);
-                    if (exitCode == null) {
-                        LOGGER.log(Level.FINE, "still running in {0} on {1}", new Object[] {remote, node});
-                    } else {
-                        LOGGER.log(Level.FINE, "exited with {0} in {1} on {2}; expect asynchronous exit soon", new Object[] {exitCode, remote, node});
-                        // TODO if we get here again and exited has still not been called, assume we lost the notification somehow and end the step
-                    }
-                } else { // legacy mode
-                    if (controller.writeLog(workspace, listener().getLogger())) {
-                        getContext().saveState();
-                        recurrencePeriod = MIN_RECURRENCE_PERIOD; // got output, maybe we will get more soon
-                    } else {
-                        recurrencePeriod = Math.min((long) (recurrencePeriod * RECURRENCE_PERIOD_BACKOFF), MAX_RECURRENCE_PERIOD);
-                    }
-                    Integer exitCode = controller.exitStatus(workspace, launcher);
-                    if (exitCode == null) {
-                        LOGGER.log(Level.FINE, "still running in {0} on {1}", new Object[] {remote, node});
-                    } else {
-                        if (controller.writeLog(workspace, listener().getLogger())) {
-                            LOGGER.log(Level.FINE, "last-minute output in {0} on {1}", new Object[] {remote, node});
-                        }
-                        t.set(null); // do not interrupt cleanup
-                        if (returnStatus || exitCode == 0) {
-                            getContext().onSuccess(returnStatus ? exitCode : returnStdout ? new String(controller.getOutput(workspace, launcher), encoding) : null);
-                        } else {
-                            if (returnStdout) {
-                                listener.getLogger().write(controller.getOutput(workspace, launcher)); // diagnostic
-                            }
-                            getContext().onFailure(new AbortException("script returned exit code " + exitCode));
-                        }
-                        recurrencePeriod = 0;
-                        controller.cleanup(workspace);
-                    }
-                }
-            } catch (IOException x) {
-                LOGGER.log(Level.FINE, "could not check " + workspace, x);
-                ws = null;
-            } catch (InterruptedException x) {
-=======
                 applyTimeout(new RemoteCallable<Void>() {
                     @Override public Void call() throws IOException, InterruptedException {
-                        if (controller.writeLog(workspace, logger())) {
-                            getContext().saveState();
-                            recurrencePeriod = MIN_RECURRENCE_PERIOD; // got output, maybe we will get more soon
-                        } else {
-                            recurrencePeriod = Math.min((long) (recurrencePeriod * RECURRENCE_PERIOD_BACKOFF), MAX_RECURRENCE_PERIOD);
-                        }
-                        Integer exitCode = controller.exitStatus(workspace, launcher());
-                        if (exitCode == null) {
-                            LOGGER.log(Level.FINE, "still running in {0} on {1}", new Object[] {remote, node});
-                        } else {
-                            if (controller.writeLog(workspace, logger())) {
-                                LOGGER.log(Level.FINE, "last-minute output in {0} on {1}", new Object[] {remote, node});
+                        if (watching) {
+                            Integer exitCode = controller.exitStatus(workspace, launcher());
+                            if (exitCode == null) {
+                                LOGGER.log(Level.FINE, "still running in {0} on {1}", new Object[] {remote, node});
+                            } else {
+                                LOGGER.log(Level.FINE, "exited with {0} in {1} on {2}; expect asynchronous exit soon", new Object[] {exitCode, remote, node});
+                                // TODO if we get here again and exited has still not been called, assume we lost the notification somehow and end the step
                             }
-                            if (returnStatus || exitCode == 0) {
-                                getContext().onSuccess(returnStatus ? exitCode : returnStdout ? new String(controller.getOutput(workspace, launcher()), encoding) : null);
+                        } else { // legacy mode
+                            if (controller.writeLog(workspace, listener().getLogger())) {
+                                getContext().saveState();
+                                recurrencePeriod = MIN_RECURRENCE_PERIOD; // got output, maybe we will get more soon
                             } else {
-                                if (returnStdout) {
-                                    logger().write(controller.getOutput(workspace, launcher())); // diagnostic
+                                recurrencePeriod = Math.min((long) (recurrencePeriod * RECURRENCE_PERIOD_BACKOFF), MAX_RECURRENCE_PERIOD);
+                            }
+                            Integer exitCode = controller.exitStatus(workspace, launcher());
+                            if (exitCode == null) {
+                                LOGGER.log(Level.FINE, "still running in {0} on {1}", new Object[] {remote, node});
+                            } else {
+                                if (controller.writeLog(workspace, listener().getLogger())) {
+                                    LOGGER.log(Level.FINE, "last-minute output in {0} on {1}", new Object[] {remote, node});
                                 }
-                                getContext().onFailure(new AbortException("script returned exit code " + exitCode));
+                                if (returnStatus || exitCode == 0) {
+                                    getContext().onSuccess(returnStatus ? exitCode : returnStdout ? new String(controller.getOutput(workspace, launcher()), encoding) : null);
+                                } else {
+                                    if (returnStdout) {
+                                        listener().getLogger().write(controller.getOutput(workspace, launcher())); // diagnostic
+                                    }
+                                    getContext().onFailure(new AbortException("script returned exit code " + exitCode));
+                                }
+                                recurrencePeriod = 0;
+                                controller.cleanup(workspace);
                             }
-                            recurrencePeriod = 0;
-                            controller.cleanup(workspace);
                         }
                         return null;
                     }
                 }, 10, TimeUnit.SECONDS);
             } catch (Exception x) {
->>>>>>> e22bd071
                 LOGGER.log(Level.FINE, "could not check " + workspace, x);
                 ws = null;
             }
@@ -455,7 +394,7 @@
                 getContext().onSuccess(returnStatus ? exitCode : returnStdout ? new String(output, encoding) : null);
             } else {
                 if (returnStdout) {
-                    listener.getLogger().write(output); // diagnostic
+                    listener().getLogger().write(output); // diagnostic
                 }
                 getContext().onFailure(new AbortException("script returned exit code " + exitCode));
             }
@@ -467,13 +406,8 @@
             setupTimer(MIN_RECURRENCE_PERIOD);
         }
 
-<<<<<<< HEAD
         private void setupTimer(long initialRecurrencePeriod) {
             recurrencePeriod = initialRecurrencePeriod;
-            Timer.get().schedule(this, recurrencePeriod, TimeUnit.MILLISECONDS);
-=======
-        private void setupTimer() {
-            recurrencePeriod = MIN_RECURRENCE_PERIOD;
             task = Timer.get().schedule(this, recurrencePeriod, TimeUnit.MILLISECONDS);
         }
 
@@ -509,7 +443,6 @@
                     throw new RuntimeException(t);
                 }
             }
->>>>>>> e22bd071
         }
 
         private static final long serialVersionUID = 1L;
