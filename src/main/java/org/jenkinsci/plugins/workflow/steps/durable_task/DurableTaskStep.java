/*
 * The MIT License
 *
 * Copyright (c) 2013-2014, CloudBees, Inc.
 *
 * Permission is hereby granted, free of charge, to any person obtaining a copy
 * of this software and associated documentation files (the "Software"), to deal
 * in the Software without restriction, including without limitation the rights
 * to use, copy, modify, merge, publish, distribute, sublicense, and/or sell
 * copies of the Software, and to permit persons to whom the Software is
 * furnished to do so, subject to the following conditions:
 *
 * The above copyright notice and this permission notice shall be included in
 * all copies or substantial portions of the Software.
 *
 * THE SOFTWARE IS PROVIDED "AS IS", WITHOUT WARRANTY OF ANY KIND, EXPRESS OR
 * IMPLIED, INCLUDING BUT NOT LIMITED TO THE WARRANTIES OF MERCHANTABILITY,
 * FITNESS FOR A PARTICULAR PURPOSE AND NONINFRINGEMENT. IN NO EVENT SHALL THE
 * AUTHORS OR COPYRIGHT HOLDERS BE LIABLE FOR ANY CLAIM, DAMAGES OR OTHER
 * LIABILITY, WHETHER IN AN ACTION OF CONTRACT, TORT OR OTHERWISE, ARISING FROM,
 * OUT OF OR IN CONNECTION WITH THE SOFTWARE OR THE USE OR OTHER DEALINGS IN
 * THE SOFTWARE.
 */

package org.jenkinsci.plugins.workflow.steps.durable_task;

import com.google.common.collect.ImmutableSet;
import edu.umd.cs.findbugs.annotations.SuppressFBWarnings;
import hudson.AbortException;
import hudson.EnvVars;
import hudson.FilePath;
import hudson.Launcher;
import hudson.Main;
import hudson.Util;
import hudson.model.TaskListener;
import hudson.util.DaemonThreadFactory;
import hudson.util.FormValidation;
import hudson.util.LogTaskListener;
import hudson.util.NamingThreadFactory;
import java.io.IOException;
import java.io.InputStream;
import java.nio.charset.Charset;
import java.nio.charset.StandardCharsets;
import java.util.Set;
import java.util.concurrent.ScheduledFuture;
import java.util.concurrent.ScheduledThreadPoolExecutor;
import java.util.concurrent.TimeUnit;
import java.util.logging.Level;
import java.util.logging.Logger;
import javax.annotation.CheckForNull;
import javax.annotation.Nonnull;
import jenkins.util.Timer;
import org.apache.commons.io.IOUtils;
import org.jenkinsci.plugins.durabletask.Controller;
import org.jenkinsci.plugins.durabletask.DurableTask;
import org.jenkinsci.plugins.durabletask.Handler;
import org.jenkinsci.plugins.workflow.FilePathUtils;
import org.jenkinsci.plugins.workflow.steps.AbstractStepExecutionImpl;
import org.jenkinsci.plugins.workflow.steps.Step;
import org.jenkinsci.plugins.workflow.steps.StepContext;
import org.jenkinsci.plugins.workflow.steps.StepDescriptor;
import org.jenkinsci.plugins.workflow.steps.StepExecution;
import org.jenkinsci.plugins.workflow.support.concurrent.Timeout;
import org.jenkinsci.plugins.workflow.support.concurrent.WithThreadName;
import org.kohsuke.stapler.DataBoundSetter;
import org.kohsuke.stapler.QueryParameter;

/**
 * Runs an durable task on a slave, such as a shell script.
 */
public abstract class DurableTaskStep extends Step {

    private static final Logger LOGGER = Logger.getLogger(DurableTaskStep.class.getName());

    private boolean returnStdout;
<<<<<<< HEAD
    // TODO should there be an option to use the native encoding of the machine running the task? Similarly for readFile, writeFile?
    private String encoding = DurableTaskStepDescriptor.defaultEncoding;
=======
    private String encoding;
>>>>>>> b4ff3a5a
    private boolean returnStatus;

    protected abstract DurableTask task();

    public boolean isReturnStdout() {
        return returnStdout;
    }

    @DataBoundSetter public void setReturnStdout(boolean returnStdout) {
        this.returnStdout = returnStdout;
    }

    public String getEncoding() {
        return encoding;
    }

    @DataBoundSetter public void setEncoding(String encoding) {
        this.encoding = Util.fixEmpty(encoding);
    }

    public boolean isReturnStatus() {
        return returnStatus;
    }

    @DataBoundSetter public void setReturnStatus(boolean returnStatus) {
        this.returnStatus = returnStatus;
    }

    @Override public StepExecution start(StepContext context) throws Exception {
        return new Execution(context, this);
    }

    public abstract static class DurableTaskStepDescriptor extends StepDescriptor {

        public FormValidation doCheckEncoding(@QueryParameter boolean returnStdout, @QueryParameter String encoding) {
            if (encoding.isEmpty()) {
                return FormValidation.ok();
            }
            try {
                Charset.forName(encoding);
            } catch (Exception x) {
                return FormValidation.error(x, "Unrecognized encoding");
            }
            return FormValidation.ok();
        }

        public FormValidation doCheckReturnStatus(@QueryParameter boolean returnStdout, @QueryParameter boolean returnStatus) {
            if (returnStdout && returnStatus) {
                return FormValidation.error("You may not select both returnStdout and returnStatus.");
            }
            return FormValidation.ok();
        }

        @Override public final Set<? extends Class<?>> getRequiredContext() {
            return ImmutableSet.of(FilePath.class, EnvVars.class, Launcher.class, TaskListener.class);
        }

    }

    interface ExecutionRemotable {
        void exited(int code, byte[] output) throws Exception;
    }

    /**
     * Represents one task that is believed to still be running.
     */
    @SuppressFBWarnings(value="SE_TRANSIENT_FIELD_NOT_RESTORED", justification="recurrencePeriod is set in onResume, not deserialization")
    static final class Execution extends AbstractStepExecutionImpl implements Runnable, ExecutionRemotable {

        private static final long MIN_RECURRENCE_PERIOD = 250; // ¼s
        private static final long MAX_RECURRENCE_PERIOD = 15000; // 15s
        private static final float RECURRENCE_PERIOD_BACKOFF = 1.2f;
        private static final long WATCHING_RECURRENCE_PERIOD = Main.isUnitTest ? /* 5s */5_000: /* 5m */300_000;

        private static final ScheduledThreadPoolExecutor THREAD_POOL = new ScheduledThreadPoolExecutor(25, new NamingThreadFactory(new DaemonThreadFactory(), DurableTaskStep.class.getName()));
        static {
            THREAD_POOL.setKeepAliveTime(1, TimeUnit.MINUTES);
            THREAD_POOL.allowCoreThreadTimeOut(true);
        }

        private transient final DurableTaskStep step;
        private transient FilePath ws;
        private transient long recurrencePeriod;
        private transient volatile ScheduledFuture<?> task, stopTask;
        private transient boolean printedCannotContactMessage;
        private Controller controller;
        private String node;
        private String remote;
        private boolean returnStdout; // serialized default is false
        private boolean returnStatus; // serialized default is false
        private boolean watching;

        Execution(StepContext context, DurableTaskStep step) {
            super(context);
            this.step = step;
        }

        @Override public boolean start() throws Exception {
            returnStdout = step.returnStdout;
            returnStatus = step.returnStatus;
            StepContext context = getContext();
            ws = context.get(FilePath.class);
            node = FilePathUtils.getNodeName(ws);
            DurableTask durableTask = step.task();
            if (returnStdout) {
                durableTask.captureOutput();
            }
            TaskListener listener = context.get(TaskListener.class);
            if (step.encoding != null) {
                durableTask.charset(Charset.forName(step.encoding));
            } else {
                durableTask.defaultCharset();
            }
            controller = durableTask.launch(context.get(EnvVars.class), ws, context.get(Launcher.class), listener);
            this.remote = ws.getRemote();
            try {
                controller.watch(ws, new HandlerImpl(this, ws, listener), listener);
                watching = true;
            } catch (UnsupportedOperationException x) {
                LOGGER.log(Level.WARNING, null, x);
            }
            setupTimer(watching ? WATCHING_RECURRENCE_PERIOD : MIN_RECURRENCE_PERIOD);
            return false;
        }

        private @CheckForNull FilePath getWorkspace() throws AbortException {
            if (ws == null) {
                ws = FilePathUtils.find(node, remote);
                if (ws == null) {
                    LOGGER.log(Level.FINE, "Jenkins is not running, no such node {0}, or it is offline", node);
                    return null;
                }
                if (watching) {
                    try {
                        controller.watch(ws, new HandlerImpl(this, ws, listener()), listener());
                        recurrencePeriod = WATCHING_RECURRENCE_PERIOD;
                    } catch (UnsupportedOperationException x) {
                        getContext().onFailure(x);
                    } catch (Exception x) { // as below
                        LOGGER.log(Level.FINE, node + " is evidently offline now", x);
                        ws = null;
                        recurrencePeriod = MIN_RECURRENCE_PERIOD;
                        return null;
                    }
                }
            }
            boolean directory;
            try (Timeout timeout = Timeout.limit(10, TimeUnit.SECONDS)) {
                directory = ws.isDirectory();
            } catch (Exception x) {
                // RequestAbortedException, ChannelClosedException, EOFException, wrappers thereof; InterruptedException if it just takes too long.
                LOGGER.log(Level.FINE, node + " is evidently offline now", x);
                ws = null;
                recurrencePeriod = MIN_RECURRENCE_PERIOD;
                if (!printedCannotContactMessage) {
                    listener().getLogger().println("Cannot contact " + node + ": " + x);
                    printedCannotContactMessage = true;
                }
                return null;
            }
            if (!directory) {
                throw new AbortException("missing workspace " + remote + " on " + node);
            }
            LOGGER.log(Level.FINE, "{0} seems to be online", node);
            return ws;
        }

        private @Nonnull TaskListener listener() {
            TaskListener l;
            StepContext context = getContext();
            try {
                l = context.get(TaskListener.class);
                if (l != null) {
                    LOGGER.log(Level.FINEST, "JENKINS-34021: DurableTaskStep.Execution.listener present in {0}", context);
                } else {
                    LOGGER.log(Level.WARNING, "JENKINS-34021: TaskListener not available upon request in {0}", context);
                    l = new LogTaskListener(LOGGER, Level.FINE);
                }
            } catch (Exception x) {
                LOGGER.log(Level.FINE, "JENKINS-34021: could not get TaskListener in " + context, x);
                l = new LogTaskListener(LOGGER, Level.FINE);
                recurrencePeriod = 0;
            }
            return l;
        }

        private @Nonnull Launcher launcher() throws IOException, InterruptedException {
            StepContext context = getContext();
            Launcher l = context.get(Launcher.class);
            if (l == null) {
                throw new IOException("JENKINS-37486: Launcher not present in " + context);
            }
            return l;
        }

        @Override public void stop(final Throwable cause) throws Exception {
            FilePath workspace = getWorkspace();
            if (workspace != null) {
                listener().getLogger().println("Sending interrupt signal to process");
                LOGGER.log(Level.FINE, "stopping process", cause);
                stopTask = Timer.get().schedule(new Runnable() {
                    @Override public void run() {
                        stopTask = null;
                        if (recurrencePeriod > 0) {
                            recurrencePeriod = 0;
                            listener().getLogger().println("After 10s process did not stop");
                            getContext().onFailure(cause);
                        }
                    }
                }, 10, TimeUnit.SECONDS);
                controller.stop(workspace, launcher());
            } else {
                listener().getLogger().println("Could not connect to " + node + " to send interrupt signal to process");
                recurrencePeriod = 0;
                super.stop(cause);
            }
        }

        @Override public String getStatus() {
            StringBuilder b = new StringBuilder();
            try (Timeout timeout = Timeout.limit(2, TimeUnit.SECONDS)) { // CpsThreadDump applies a 3s timeout anyway
                FilePath workspace = getWorkspace();
                if (workspace != null) {
                    b.append(controller.getDiagnostics(workspace, launcher()));
                } else {
                    b.append("waiting to reconnect to ").append(remote).append(" on ").append(node);
                }
            } catch (IOException | InterruptedException x) {
                b.append("failed to look up workspace ").append(remote).append(" on ").append(node).append(": ").append(x);
            }
            b.append("; recurrence period: ").append(recurrencePeriod).append("ms");
            ScheduledFuture<?> t = task;
            if (t != null) {
                b.append("; check task scheduled; cancelled? ").append(t.isCancelled()).append(" done? ").append(t.isDone());
            }
            t = stopTask;
            if (t != null) {
                b.append("; stop task scheduled; cancelled? ").append(t.isCancelled()).append(" done? ").append(t.isDone());
            }
            return b.toString();
        }

        /** Checks for progress or completion of the external task. */
        @Override public void run() {
            task = null;
            try (WithThreadName naming = new WithThreadName(": checking " + remote + " on " + node)) {
                check();
            } catch (Exception x) { // TODO use ErrorLoggingScheduledThreadPoolExecutor from core if it becomes public
                LOGGER.log(Level.WARNING, null, x);
            } finally {
                if (recurrencePeriod > 0) {
                    task = THREAD_POOL.schedule(this, recurrencePeriod, TimeUnit.MILLISECONDS);
                }
            }
        }

        @SuppressFBWarnings(value="REC_CATCH_EXCEPTION", justification="silly rule")
        private void check() {
            if (recurrencePeriod == 0) { // from stop
                return;
            }
            final FilePath workspace;
            try {
                workspace = getWorkspace();
            } catch (AbortException x) {
                recurrencePeriod = 0;
                getContext().onFailure(x);
                return;
            }
            if (workspace == null) {
                recurrencePeriod = Math.min((long) (recurrencePeriod * RECURRENCE_PERIOD_BACKOFF), MAX_RECURRENCE_PERIOD);
                return; // slave not yet ready, wait for another day
            }
            TaskListener listener = listener();
            try (Timeout timeout = Timeout.limit(10, TimeUnit.SECONDS)) {
                if (watching) {
                    Integer exitCode = controller.exitStatus(workspace, launcher());
                    if (exitCode == null) {
                        LOGGER.log(Level.FINE, "still running in {0} on {1}", new Object[] {remote, node});
                    } else {
                        LOGGER.log(Level.FINE, "exited with {0} in {1} on {2}; expect asynchronous exit soon", new Object[] {exitCode, remote, node});
                        // TODO if we get here again and exited has still not been called, assume we lost the notification somehow and end the step
                    }
                } else { // legacy mode
                        if (controller.writeLog(workspace, listener.getLogger())) {
                            getContext().saveState();
                            recurrencePeriod = MIN_RECURRENCE_PERIOD; // got output, maybe we will get more soon
                        } else {
                            recurrencePeriod = Math.min((long) (recurrencePeriod * RECURRENCE_PERIOD_BACKOFF), MAX_RECURRENCE_PERIOD);
                        }
                        Integer exitCode = controller.exitStatus(workspace, launcher(), listener);
                        if (exitCode == null) {
                            LOGGER.log(Level.FINE, "still running in {0} on {1}", new Object[] {remote, node});
                        } else {
                            if (controller.writeLog(workspace, listener.getLogger())) {
                                LOGGER.log(Level.FINE, "last-minute output in {0} on {1}", new Object[] {remote, node});
                            }
                            if (returnStatus || exitCode == 0) {
                                getContext().onSuccess(returnStatus ? exitCode : returnStdout ? new String(controller.getOutput(workspace, launcher()), StandardCharsets.UTF_8) : null);
                            } else {
                                if (returnStdout) {
                                    listener.getLogger().write(controller.getOutput(workspace, launcher())); // diagnostic
                                }
                                getContext().onFailure(new AbortException("script returned exit code " + exitCode));
                            }
                            recurrencePeriod = 0;
                            controller.cleanup(workspace);
                        }
                }
            } catch (Exception x) {
                LOGGER.log(Level.FINE, "could not check " + workspace, x);
                ws = null;
                if (!printedCannotContactMessage) {
                    listener.getLogger().println("Cannot contact " + node + ": " + x);
                    printedCannotContactMessage = true;
                }
            }
        }

        // called remotely from HandlerImpl
        @Override public void exited(int exitCode, byte[] output) throws Exception {
            try {
                getContext().get(TaskListener.class);
            } catch (IOException | InterruptedException x) {
                LOGGER.log(Level.FINE, "asynchronous exit notification with code " + exitCode + " in " + remote + " on " + node + " ignored since step already seems dead", x);
                return;
            }
            LOGGER.log(Level.FINE, "asynchronous exit notification with code {0} in {1} on {2}", new Object[] {exitCode, remote, node});
            if (returnStdout && output == null) {
                getContext().onFailure(new IllegalStateException("expected output but got none"));
                return;
            } else if (!returnStdout && output != null) {
                getContext().onFailure(new IllegalStateException("did not expect output but got some"));
                return;
            }
            recurrencePeriod = 0;
            if (returnStatus || exitCode == 0) {
                getContext().onSuccess(returnStatus ? exitCode : returnStdout ? new String(output, StandardCharsets.UTF_8) : null);
            } else {
                if (returnStdout) {
                    listener().getLogger().write(output); // diagnostic
                }
                getContext().onFailure(new AbortException("script returned exit code " + exitCode));
            }
        }

        @Override public void onResume() {
            ws = null; // find it from scratch please, rewatching as needed
            setupTimer(MIN_RECURRENCE_PERIOD);
        }

        private void setupTimer(long initialRecurrencePeriod) {
            recurrencePeriod = initialRecurrencePeriod;
            task = THREAD_POOL.schedule(this, recurrencePeriod, TimeUnit.MILLISECONDS);
        }

        private static final long serialVersionUID = 1L;

    }

    private static class HandlerImpl extends Handler {

        private static final long serialVersionUID = 1L;

        private final ExecutionRemotable execution;
        private final TaskListener listener;

        HandlerImpl(Execution execution, FilePath workspace, TaskListener listener) {
            this.execution = workspace.getChannel().export(ExecutionRemotable.class, execution);
            this.listener = listener;
        }

        @Override public void output(InputStream stream) throws Exception {
            IOUtils.copy(stream, listener.getLogger());
        }

        @Override public void exited(int code, byte[] output) throws Exception {
            execution.exited(code, output);
        }

    }

}<|MERGE_RESOLUTION|>--- conflicted
+++ resolved
@@ -73,12 +73,7 @@
     private static final Logger LOGGER = Logger.getLogger(DurableTaskStep.class.getName());
 
     private boolean returnStdout;
-<<<<<<< HEAD
-    // TODO should there be an option to use the native encoding of the machine running the task? Similarly for readFile, writeFile?
-    private String encoding = DurableTaskStepDescriptor.defaultEncoding;
-=======
     private String encoding;
->>>>>>> b4ff3a5a
     private boolean returnStatus;
 
     protected abstract DurableTask task();
